# Copyright (c) Microsoft Corporation. All rights reserved.
# Licensed under the MIT License.

variables:
<<<<<<< HEAD
- template: ../../config-infra-prod.yml
=======
<<<<<<< HEAD
  - ${{ if eq(variables['Build.SourceBranchName'], 'main') }}:
      # 'main' branch: PRD environment
      - template: ../../config-infra-prod.yml
  - ${{ if ne(variables['Build.SourceBranchName'], 'main') }}:
      # 'develop' or feature branches: DEV environment
      - template: ../../config-infra-dev.yml
  - name: version
    value: aml-cli-v2
=======
- template: ../../config-infra-prod.yml
>>>>>>> feature/samer-clean
>>>>>>> 2c28bbdb

# This sets up the optional triggers for the running the pipeline.
# Note: This pipeline is triggered by a manual trigger.
#       This is to avoid running the pipeline when the pipeline is updated.
#
#       See the documentation for more information.
#       https://learn.microsoft.com/en-us/azure/devops/pipelines/build/triggers?view=azure-devops
trigger:
- none

# This the image that is used to run the pipeline
# Note: This is the image that is used to run the pipeline.
#       The image is a Ubuntu 20.04 image.
#
#       See the documentation for more information.
#       https://docs.microsoft.com/en-us/azure/devops/pipelines/agents/hosted?view=azure-devops&tabs=yaml
pool:
  vmImage: ubuntu-20.04


stages:
<<<<<<< HEAD
=======
<<<<<<< HEAD
  - stage: DeployTrainingPipeline
    displayName: Deploy Training Pipeline
    jobs:
      - job: DeployTrainingPipeline
        timeoutInMinutes: 120 # how long to run the job before automatically cancelling
        steps:
          - checkout: self
            path: s/
          - checkout: mlops-templates
            path: s/templates/
          - template: templates/${{ variables.version }}/install-az-cli.yml@mlops-templates
          - template: templates/${{ variables.version }}/install-aml-cli.yml@mlops-templates
          - template: templates/${{ variables.version }}/connect-to-workspace.yml@mlops-templates
          - template: templates/${{ variables.version }}/register-environment.yml@mlops-templates
            parameters:
              environment_name: taxi-train-env
              environment_file: mlops/azureml/train/train-env.yml
          - template: templates/${{ variables.version }}/create-compute.yml@mlops-templates
            parameters:
              cluster_name: cpu-cluster
              size: Standard_DS3_v2
              min_instances: 0
              max_instances: 4
              cluster_tier: low_priority
          - template: templates/${{ variables.version }}/register-data.yml@mlops-templates
            parameters:
              data_type: uri_file
              data_name: taxi-data
              data_file: mlops/azureml/train/data.yml
          - template: templates/${{ variables.version }}/run-pipeline.yml@mlops-templates
            parameters:
              pipeline_file: mlops/azureml/train/pipeline.yml
              experiment_name: $(environment)_taxi_fare_train_$(Build.SourceBranchName)
              display_name: $(environment)_taxi_fare_run_$(Build.BuildID)
              enable_monitoring: $(enable_monitoring)
=======
>>>>>>> 2c28bbdb
- stage: RunTrainingPipeline
  displayName: Run Training Pipeline

  jobs:
    - job: DeployDevTrainingPipeline
      timeoutInMinutes: 120 # how long to run the job before automatically cancelling
      steps:
      - checkout: self
        path: s/

        # Install the Azure CLI
        # Note: All pipelines need the ML extension to the Azure CLI. We start with installing the AZ CLI.
        #
        #       See the documentation for more information.
        #       https://learn.microsoft.com/en-us/cli/azure/install-azure-cli
      - template: /aml-cli-v2/install-az-cli.yml

        # Install the Azure ML CLI
        # Note: The step uses Azure CLI to install the Azure ML CLI.
        #
        #       See the documentation for more information.
        #       https://learn.microsoft.com/en-us/azure/machine-learning/how-to-configure-cli?tabs=public
      - template: /aml-cli-v2/install-aml-cli.yml

        # Connect to the Azure ML workspace
        # Note: The step configures the default workspace and resourcse group for the Azure ML CLI.
        #       Rather than pass the workspace name and resource group name to each command,
        #       the workspace is set as the default workspace.
        #       The step uses Azure ML CLI to connect to the workspace.
        #
        #       See the documentation for more information.
        #       https://learn.microsoft.com/en-us/azure/machine-learning/how-to-manage-environments-v2?tabs=cli#connect-to-the-workspace
      - template: /mlops/azureml/connect/connect-to-workspace.yml

        # Register the environment
        # Note: The register environment step checks if the environment exists or not.
        #       If it does not exist, it registers it. If it does exist, it skips the registration.
        #       This is to avoid errors when the environment already exists.
        #       The step uses Azure ML CLI to register the environment.
        #
        #       See the documentation for more information.
        #       https://learn.microsoft.com/en-us/azure/machine-learning/how-to-manage-environments-v2?tabs=cli#create-an-environment-from-a-conda-specification
      - template: /aml-cli-v2/register-environment.yml
        parameters:
          build_type: conda
          environment_name: taxi-train-env
          environment_file: mlops/azureml/train/train-env.yml

        # Create the compute target.
        # Note: This is a compute resource for training the model.
        #       The create compute steps checks if the compute exists or not.
        #       This is to avoid errors when the compute does not already exists.
        #       If it does not exist, it creates it. If it does exist, it skips the creation.
        #       The step uses Azure ML CLI to create the compute target.
        #
        #       See the documentation for more information.
        #       https://learn.microsoft.com/en-us/azure/machine-learning/how-to-train-model?tabs=azurecli#2-create-a-compute-resource-for-training
      - template: /aml-cli-v2/create-compute.yml
        parameters:
          cluster_name: $(training_target)
          size: $(training_target_sku)
          min_instances: ${{ variables.training_target_min_nodes }}
          max_instances: ${{ variables.training_target_max_nodes }}
          cluster_tier: $(training_target_tier)


        # Run the ML Pipeline
        # Note: This step uses Azure ML CLI to register the data in AML.
      - template: /aml-cli-v2/register-data.yml
        parameters:
          data_type: uri_file
          data_name: taxi-data
          data_file: mlops/azureml/train/data.yml

          
        # Run the ML Pipeline
        # Note: This step uses Azure ML CLI to run the pipeline.
        #       The step also waits for the pipeline to complete after submitting the pipeline.
        #       This may not be the best practice for production pipelines.
        #       In production, you may want to run the pipeline and then continue with other steps.
        #       The pipeline can be monitored and the pipeline can be stopped if needed from the ML Workspace
        #
        #       See the documentation for more information.
        #       https://learn.microsoft.com/en-us/azure/machine-learning/how-to-train-model?tabs=azurecli#3-run-the-pipeline
      - template: /aml-cli-v2/run-pipeline.yml
        parameters:
          pipeline_file: mlops/azureml/train/pipeline.yml
          experiment_name: $(environment)_taxi_fare_train_$(Build.SourceBranchName)
<<<<<<< HEAD
          display_name: $(environment)_taxi_fare_run_$(Build.BuildID)
=======
          display_name: $(environment)_taxi_fare_run_$(Build.BuildID)
>>>>>>> feature/samer-clean
>>>>>>> 2c28bbdb
<|MERGE_RESOLUTION|>--- conflicted
+++ resolved
@@ -2,22 +2,7 @@
 # Licensed under the MIT License.
 
 variables:
-<<<<<<< HEAD
 - template: ../../config-infra-prod.yml
-=======
-<<<<<<< HEAD
-  - ${{ if eq(variables['Build.SourceBranchName'], 'main') }}:
-      # 'main' branch: PRD environment
-      - template: ../../config-infra-prod.yml
-  - ${{ if ne(variables['Build.SourceBranchName'], 'main') }}:
-      # 'develop' or feature branches: DEV environment
-      - template: ../../config-infra-dev.yml
-  - name: version
-    value: aml-cli-v2
-=======
-- template: ../../config-infra-prod.yml
->>>>>>> feature/samer-clean
->>>>>>> 2c28bbdb
 
 # This sets up the optional triggers for the running the pipeline.
 # Note: This pipeline is triggered by a manual trigger.
@@ -39,46 +24,6 @@
 
 
 stages:
-<<<<<<< HEAD
-=======
-<<<<<<< HEAD
-  - stage: DeployTrainingPipeline
-    displayName: Deploy Training Pipeline
-    jobs:
-      - job: DeployTrainingPipeline
-        timeoutInMinutes: 120 # how long to run the job before automatically cancelling
-        steps:
-          - checkout: self
-            path: s/
-          - checkout: mlops-templates
-            path: s/templates/
-          - template: templates/${{ variables.version }}/install-az-cli.yml@mlops-templates
-          - template: templates/${{ variables.version }}/install-aml-cli.yml@mlops-templates
-          - template: templates/${{ variables.version }}/connect-to-workspace.yml@mlops-templates
-          - template: templates/${{ variables.version }}/register-environment.yml@mlops-templates
-            parameters:
-              environment_name: taxi-train-env
-              environment_file: mlops/azureml/train/train-env.yml
-          - template: templates/${{ variables.version }}/create-compute.yml@mlops-templates
-            parameters:
-              cluster_name: cpu-cluster
-              size: Standard_DS3_v2
-              min_instances: 0
-              max_instances: 4
-              cluster_tier: low_priority
-          - template: templates/${{ variables.version }}/register-data.yml@mlops-templates
-            parameters:
-              data_type: uri_file
-              data_name: taxi-data
-              data_file: mlops/azureml/train/data.yml
-          - template: templates/${{ variables.version }}/run-pipeline.yml@mlops-templates
-            parameters:
-              pipeline_file: mlops/azureml/train/pipeline.yml
-              experiment_name: $(environment)_taxi_fare_train_$(Build.SourceBranchName)
-              display_name: $(environment)_taxi_fare_run_$(Build.BuildID)
-              enable_monitoring: $(enable_monitoring)
-=======
->>>>>>> 2c28bbdb
 - stage: RunTrainingPipeline
   displayName: Run Training Pipeline
 
@@ -167,9 +112,4 @@
         parameters:
           pipeline_file: mlops/azureml/train/pipeline.yml
           experiment_name: $(environment)_taxi_fare_train_$(Build.SourceBranchName)
-<<<<<<< HEAD
-          display_name: $(environment)_taxi_fare_run_$(Build.BuildID)
-=======
-          display_name: $(environment)_taxi_fare_run_$(Build.BuildID)
->>>>>>> feature/samer-clean
->>>>>>> 2c28bbdb
+          display_name: $(environment)_taxi_fare_run_$(Build.BuildID)