--- conflicted
+++ resolved
@@ -26,20 +26,6 @@
 pool:
   vmImage: ubuntu-20.04
 
-<<<<<<< HEAD
-
-<<<<<<< HEAD
-=======
-resources:
-  repositories:
-    - repository: mlops-templates 
-      name: mlops-templates 
-      type: git
-      ref: main #branch name
-=======
->>>>>>> feature/samer-clean
-
->>>>>>> 2c28bbdb
 stages:
 - stage: CreateOnlineEndpoint
   displayName: Create/Update Online Endpoint
