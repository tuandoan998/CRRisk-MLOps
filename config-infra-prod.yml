--- conflicted
+++ resolved
@@ -6,13 +6,8 @@
   # Global
   ap_vm_image: ubuntu-20.04
 
-<<<<<<< HEAD
-  namespace: mlopsv2 #Note: A namespace with many characters will cause storage account creation to fail due to storage account names having a limit of 24 characters.
-  postfix: 0518
-=======
   namespace: mlopslite #Note: A namespace with many characters will cause storage account creation to fail due to storage account names having a limit of 24 characters.
   postfix: 0004
->>>>>>> 5c64534f
   location: westeurope
   environment: prod
   enable_aml_computecluster: true
